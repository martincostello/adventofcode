--- conflicted
+++ resolved
@@ -35,11 +35,7 @@
         var puzzle = await SolvePuzzleAsync<Day09>();
 
         // Assert
-<<<<<<< HEAD
-        puzzle.Solution.ShouldBe(Puzzle.Unsolved);
-=======
         puzzle.ShouldNotBeNull();
         puzzle.Solution.ShouldBe(4759420470);
->>>>>>> a911759d
     }
 }