<Project Sdk="Microsoft.NET.Sdk">
  <PropertyGroup>
    <Description>Tests for AdventOfCode.</Description>
    <NoWarn>$(NoWarn);xUnit1004</NoWarn>
    <OutputType>Exe</OutputType>
    <RootNamespace>MartinCostello.AdventOfCode</RootNamespace>
<<<<<<< HEAD
    <TargetFramework>net10.0</TargetFramework>
=======
    <TargetFramework>net9.0</TargetFramework>
    <UseDefaultCodeAnalysisRuleSet>true</UseDefaultCodeAnalysisRuleSet>
>>>>>>> ddabb761
  </PropertyGroup>
  <ItemGroup>
    <None Update="localhost-dev.pfx;xunit.runner.json" CopyToOutputDirectory="PreserveNewest" />
  </ItemGroup>
  <ItemGroup>
    <ProjectReference Include="..\..\src\AdventOfCode.Site\AdventOfCode.Site.csproj" />
    <ProjectReference Include="..\AdventOfCode.Benchmarks\AdventOfCode.Benchmarks.csproj" />
  </ItemGroup>
  <ItemGroup>
    <FrameworkReference Include="Microsoft.AspNetCore.App" />
    <PackageReference Include="GitHubActionsTestLogger" NoWarn="RT0003" />
    <PackageReference Include="MartinCostello.Logging.XUnit.v3" />
    <PackageReference Include="MartinCostello.Testing.AwsLambdaTestServer" />
    <PackageReference Include="Microsoft.AspNetCore.Mvc.Testing" />
    <PackageReference Include="Microsoft.NET.Test.Sdk" />
    <PackageReference Include="Microsoft.Playwright" />
    <PackageReference Include="Shouldly" />
    <PackageReference Include="xunit.runner.visualstudio" />
    <PackageReference Include="xunit.v3" />
  </ItemGroup>
</Project><|MERGE_RESOLUTION|>--- conflicted
+++ resolved
@@ -4,12 +4,8 @@
     <NoWarn>$(NoWarn);xUnit1004</NoWarn>
     <OutputType>Exe</OutputType>
     <RootNamespace>MartinCostello.AdventOfCode</RootNamespace>
-<<<<<<< HEAD
     <TargetFramework>net10.0</TargetFramework>
-=======
-    <TargetFramework>net9.0</TargetFramework>
     <UseDefaultCodeAnalysisRuleSet>true</UseDefaultCodeAnalysisRuleSet>
->>>>>>> ddabb761
   </PropertyGroup>
   <ItemGroup>
     <None Update="localhost-dev.pfx;xunit.runner.json" CopyToOutputDirectory="PreserveNewest" />
