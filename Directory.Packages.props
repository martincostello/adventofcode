<Project>
  <ItemGroup>
    <GlobalPackageReference Include="MartinCostello.BuildKit" Version="0.5.1" />
    <GlobalPackageReference Include="StyleCop.Analyzers" Version="1.2.0-beta.556" PrivateAssets="All" />
    <GlobalPackageReference Include="ReferenceTrimmer" Version="3.3.11" />
  </ItemGroup>
  <ItemGroup>
    <PackageVersion Include="Amazon.Lambda.AspNetCoreServer.Hosting" Version="1.7.4" />
    <PackageVersion Include="Amazon.Lambda.RuntimeSupport" Version="1.13.0" />
    <PackageVersion Include="BenchmarkDotNet" Version="0.14.1-nightly.20250107.205" />
    <PackageVersion Include="GitHubActionsTestLogger" Version="2.4.1" />
    <PackageVersion Include="MartinCostello.Logging.XUnit.v3" Version="0.5.1" />
    <PackageVersion Include="MartinCostello.Testing.AwsLambdaTestServer" Version="0.9.0" />
    <PackageVersion Include="Microsoft.AspNetCore.Mvc.Testing" Version="10.0.0-preview.2.25164.1" />
    <PackageVersion Include="Microsoft.AspNetCore.OpenApi" Version="10.0.0-preview.2.25164.1" />
    <PackageVersion Include="Microsoft.Extensions.Caching.Memory" Version="10.0.0-preview.2.25163.2" />
    <PackageVersion Include="Microsoft.ICU.ICU4C.Runtime" Version="72.1.0.3" />
    <PackageVersion Include="Microsoft.NET.Test.Sdk" Version="17.13.0" />
<<<<<<< HEAD
    <PackageVersion Include="Microsoft.OpenApi" Version="2.0.0-preview7" />
    <PackageVersion Include="Microsoft.Playwright" Version="1.50.0" />
=======
    <PackageVersion Include="Microsoft.OpenApi" Version="2.0.0-preview5" />
    <PackageVersion Include="Microsoft.Playwright" Version="1.51.0" />
>>>>>>> fc08cb72
    <PackageVersion Include="Microsoft.Toolkit.HighPerformance" Version="7.1.2" />
    <PackageVersion Include="Microsoft.TypeScript.MSBuild" Version="5.8.1" />
    <PackageVersion Include="RazorSlices" Version="0.9.1" />
    <PackageVersion Include="Shouldly" Version="4.3.0" />
    <PackageVersion Include="Spectre.Console" Version="0.49.1" />
    <PackageVersion Include="xRetry" Version="1.9.0" />
    <PackageVersion Include="xunit.runner.visualstudio" Version="3.0.2" />
    <PackageVersion Include="xunit.v3" Version="2.0.0" />
  </ItemGroup>
</Project><|MERGE_RESOLUTION|>--- conflicted
+++ resolved
@@ -16,13 +16,8 @@
     <PackageVersion Include="Microsoft.Extensions.Caching.Memory" Version="10.0.0-preview.2.25163.2" />
     <PackageVersion Include="Microsoft.ICU.ICU4C.Runtime" Version="72.1.0.3" />
     <PackageVersion Include="Microsoft.NET.Test.Sdk" Version="17.13.0" />
-<<<<<<< HEAD
     <PackageVersion Include="Microsoft.OpenApi" Version="2.0.0-preview7" />
-    <PackageVersion Include="Microsoft.Playwright" Version="1.50.0" />
-=======
-    <PackageVersion Include="Microsoft.OpenApi" Version="2.0.0-preview5" />
     <PackageVersion Include="Microsoft.Playwright" Version="1.51.0" />
->>>>>>> fc08cb72
     <PackageVersion Include="Microsoft.Toolkit.HighPerformance" Version="7.1.2" />
     <PackageVersion Include="Microsoft.TypeScript.MSBuild" Version="5.8.1" />
     <PackageVersion Include="RazorSlices" Version="0.9.1" />
