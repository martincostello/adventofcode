--- conflicted
+++ resolved
@@ -12,9 +12,6 @@
 /// <param name="next">The next request delegate in the pipeline.</param>
 public sealed class CustomHttpHeadersMiddleware(RequestDelegate next)
 {
-<<<<<<< HEAD
-    private static readonly CompositeFormat ContentSecurityPolicyTemplate = CreateContentSecurityPolicyTemplate();
-=======
     private static readonly CompositeFormat ContentSecurityPolicyTemplate = CompositeFormat.Parse(string.Join(
         ';',
         "default-src 'self'",
@@ -34,7 +31,6 @@
         "base-uri 'self'",
         "manifest-src 'self'",
         "upgrade-insecure-requests"));
->>>>>>> 160341c7
 
     /// <summary>
     /// Invokes the specified middleware.
@@ -87,30 +83,4 @@
 
     private static string ContentSecurityPolicy(string nonce)
         => string.Format(CultureInfo.InvariantCulture, ContentSecurityPolicyTemplate, nonce);
-
-    private static CompositeFormat CreateContentSecurityPolicyTemplate()
-    {
-        ReadOnlySpan<string?> policies =
-        [
-            "default-src 'self'",
-            "script-src 'self' 'nonce-{0}' cdnjs.cloudflare.com",
-            "script-src-elem 'self' 'nonce-{0}' cdnjs.cloudflare.com",
-            "style-src 'self' 'nonce-{0}' cdnjs.cloudflare.com",
-            "style-src-elem 'self' 'nonce-{0}' cdnjs.cloudflare.com",
-            "img-src 'self' data:",
-            "font-src 'self' cdnjs.cloudflare.com",
-            "connect-src 'self'",
-            "media-src 'none'",
-            "object-src 'none'",
-            "child-src 'self'",
-            "frame-ancestors 'none'",
-            "form-action 'self'",
-            "block-all-mixed-content",
-            "base-uri 'self'",
-            "manifest-src 'self'",
-            "upgrade-insecure-requests",
-        ];
-
-        return CompositeFormat.Parse(string.Join(';', policies));
-    }
 }