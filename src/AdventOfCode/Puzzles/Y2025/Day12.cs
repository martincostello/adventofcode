﻿// Copyright (c) Martin Costello, 2015. All rights reserved.
// Licensed under the Apache 2.0 license. See the LICENSE file in the project root for full license information.

namespace MartinCostello.AdventOfCode.Puzzles.Y2025;

/// <summary>
/// A class representing the puzzle for <c>https://adventofcode.com/2025/day/12</c>. This class cannot be inherited.
/// </summary>
[Puzzle(2025, 12, "", RequiresData = true, IsHidden = true, Unsolved = true)]
public sealed class Day12 : Puzzle<int>
{
    /// <summary>
    /// Solves the puzzle.
    /// </summary>
    /// <param name="values">The values to solve the puzzle from.</param>
    /// <returns>
    /// The solution.
    /// </returns>
    public static int Solve(IReadOnlyList<string> values)
    {
        ArgumentNullException.ThrowIfNull(values);
        return Unsolved;
    }

    /// <inheritdoc />
    protected override async Task<PuzzleResult> SolveCoreAsync(string[] args, CancellationToken cancellationToken)
    {
        return await SolveWithLinesAsync(
<<<<<<< HEAD
            static (values, logger, cancellationToken) =>
=======
            static (values, logger, _) =>
>>>>>>> e533fc8a
            {
                int solution = Solve(values);

                if (logger is { })
                {
                    logger.WriteLine("The solution is {0}.", solution);
                }

                return solution;
            },
            cancellationToken);
    }
}<|MERGE_RESOLUTION|>--- conflicted
+++ resolved
@@ -26,11 +26,7 @@
     protected override async Task<PuzzleResult> SolveCoreAsync(string[] args, CancellationToken cancellationToken)
     {
         return await SolveWithLinesAsync(
-<<<<<<< HEAD
-            static (values, logger, cancellationToken) =>
-=======
             static (values, logger, _) =>
->>>>>>> e533fc8a
             {
                 int solution = Solve(values);
 
