﻿// Copyright (c) Martin Costello, 2015. All rights reserved.
// Licensed under the Apache 2.0 license. See the LICENSE file in the project root for full license information.

namespace MartinCostello.AdventOfCode.Puzzles.Y2025;

/// <summary>
/// A class representing the puzzle for <c>https://adventofcode.com/2025/day/9</c>. This class cannot be inherited.
/// </summary>
<<<<<<< HEAD
[Puzzle(2025, 09, "", RequiresData = true, IsHidden = true, Unsolved = true)]
=======
[Puzzle(2025, 09, "Movie Theater", RequiresData = true, IsHidden = true, Unsolved = true)]
>>>>>>> e533fc8a
public sealed class Day09 : Puzzle<int>
{
    /// <summary>
    /// Solves the puzzle.
    /// </summary>
    /// <param name="values">The values to solve the puzzle from.</param>
    /// <returns>
    /// The solution.
    /// </returns>
    public static int Solve(IReadOnlyList<string> values)
    {
        ArgumentNullException.ThrowIfNull(values);
        return Unsolved;
    }

    /// <inheritdoc />
    protected override async Task<PuzzleResult> SolveCoreAsync(string[] args, CancellationToken cancellationToken)
    {
        return await SolveWithLinesAsync(
<<<<<<< HEAD
            static (values, logger, cancellationToken) =>
=======
            static (values, logger, _) =>
>>>>>>> e533fc8a
            {
                int solution = Solve(values);

                if (logger is { })
                {
                    logger.WriteLine("The solution is {0}.", solution);
                }

                return solution;
            },
            cancellationToken);
    }
}<|MERGE_RESOLUTION|>--- conflicted
+++ resolved
@@ -6,11 +6,7 @@
 /// <summary>
 /// A class representing the puzzle for <c>https://adventofcode.com/2025/day/9</c>. This class cannot be inherited.
 /// </summary>
-<<<<<<< HEAD
-[Puzzle(2025, 09, "", RequiresData = true, IsHidden = true, Unsolved = true)]
-=======
 [Puzzle(2025, 09, "Movie Theater", RequiresData = true, IsHidden = true, Unsolved = true)]
->>>>>>> e533fc8a
 public sealed class Day09 : Puzzle<int>
 {
     /// <summary>
@@ -30,11 +26,7 @@
     protected override async Task<PuzzleResult> SolveCoreAsync(string[] args, CancellationToken cancellationToken)
     {
         return await SolveWithLinesAsync(
-<<<<<<< HEAD
-            static (values, logger, cancellationToken) =>
-=======
             static (values, logger, _) =>
->>>>>>> e533fc8a
             {
                 int solution = Solve(values);
 
