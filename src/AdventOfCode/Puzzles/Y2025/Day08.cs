--- conflicted
+++ resolved
@@ -6,11 +6,7 @@
 /// <summary>
 /// A class representing the puzzle for <c>https://adventofcode.com/2025/day/8</c>. This class cannot be inherited.
 /// </summary>
-<<<<<<< HEAD
-[Puzzle(2025, 08, "", RequiresData = true, IsHidden = true, Unsolved = true)]
-=======
 [Puzzle(2025, 08, "Playground", RequiresData = true, IsHidden = true, Unsolved = true)]
->>>>>>> e533fc8a
 public sealed class Day08 : Puzzle<int>
 {
     /// <summary>
@@ -30,11 +26,7 @@
     protected override async Task<PuzzleResult> SolveCoreAsync(string[] args, CancellationToken cancellationToken)
     {
         return await SolveWithLinesAsync(
-<<<<<<< HEAD
-            static (values, logger, cancellationToken) =>
-=======
             static (values, logger, _) =>
->>>>>>> e533fc8a
             {
                 int solution = Solve(values);
 
